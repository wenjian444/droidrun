"""
DroidAgent - A wrapper class that coordinates the planning and execution of tasks
to achieve a user's goal on an Android device.
"""

import logging
from typing import List

from llama_index.core.llms.llm import LLM
from llama_index.core.workflow import step, StartEvent, StopEvent, Workflow, Context
from droidrun.agent.droid.events import *
from droidrun.agent.codeact import CodeActAgent
from droidrun.agent.codeact.events import EpisodicMemoryEvent
from droidrun.agent.context.episodic_memory import EpisodicMemory, EpisodicMemoryStep
from droidrun.agent.planner import PlannerAgent
from droidrun.agent.context.task_manager import TaskManager
from droidrun.agent.utils.trajectory import Trajectory
from droidrun.tools import load_tools
from droidrun.agent.common.events import ScreenshotEvent
from droidrun.agent.common.default import MockWorkflow
from droidrun.agent.context import ContextInjectionManager, Reflection
from droidrun.agent.context.agent_persona import AgentPersona
from droidrun.agent.context.personas import UI_EXPERT, APP_STARTER_EXPERT, DEFAULT
from droidrun.agent.oneflows.reflector import Reflector


logger = logging.getLogger("droidrun")

class DroidAgent(Workflow):
    """
A wrapper class that coordinates between PlannerAgent (creates plans) and 
    CodeActAgent (executes tasks) to achieve a user's goal.
    """
    
    def __init__(
        self, 
        goal: str,
        llm: LLM,
        personas: List[AgentPersona] = [DEFAULT],
        max_steps: int = 15,
        timeout: int = 1000,
        max_retries: int = 3,
        reasoning: bool = True,
        enable_tracing: bool = False,
        debug: bool = False,
        device_serial: str = None,
        save_trajectories: bool = False,
        *args,
        **kwargs
    ):
        """
        Initialize the DroidAgent wrapper.
        
        Args:
            goal: The user's goal or command to execute
            llm: The language model to use for both agents
            max_steps: Maximum number of steps for both agents
            timeout: Timeout for agent execution in seconds
            max_retries: Maximum number of retries for failed tasks
            reasoning: Whether to use the PlannerAgent for complex reasoning (True) 
                      or send tasks directly to CodeActAgent (False)
            enable_tracing: Whether to enable Arize Phoenix tracing
            debug: Whether to enable verbose debug logging
            device_serial: Target Android device serial number
            **kwargs: Additional keyword arguments to pass to the agents
        """
        super().__init__(timeout=timeout ,*args,**kwargs)
        # Setup global tracing first if enabled
        if enable_tracing:
            try:
                from llama_index.core import set_global_handler
                set_global_handler("arize_phoenix")
                logger.info("🔍 Arize Phoenix tracing enabled globally")
            except ImportError:
                logger.warning("⚠️ Arize Phoenix package not found, tracing disabled")
                enable_tracing = False

        if debug:
            logger.setLevel(logging.DEBUG)
        
        self.goal = goal
        self.llm = llm
        self.max_steps = max_steps
        self.max_codeact_steps = max_steps
        self.timeout = timeout
        self.max_retries = max_retries
        self.reasoning = reasoning
        self.debug = debug
        self.device_serial = device_serial

        self.event_counter = 0
        self.save_trajectories = save_trajectories
        
        self.trajectory = Trajectory()
        self.task_manager = TaskManager()
<<<<<<< HEAD
        self.cim = ContextInjectionManager()
        personas = self.cim.list_personas(goal)
=======
        self.cim = ContextInjectionManager(personas=personas)
        self.current_episodic_memory = None
>>>>>>> f3ce3e58

        logger.info("🤖 Initializing DroidAgent...")
        
        tool_list, tools_instance = load_tools(serial=device_serial)
        self.tool_list = tool_list
        self.tools_instance = tools_instance


        if self.reasoning:
            logger.info("📝 Initializing Planner Agent...")
            self.planner_agent = PlannerAgent(
                goal=goal,
                llm=llm,
                personas=personas,
                task_manager=self.task_manager,
                tools_instance=tools_instance,
                timeout=timeout,
                debug=debug
            )
            self.add_workflows(planner_agent=self.planner_agent)
            self.max_codeact_steps = 5

            self.reflector = Reflector(llm=llm)
            
        else:
            logger.debug("🚫 Planning disabled - will execute tasks directly with CodeActAgent")
            self.planner_agent = None
        
        logger.info("✅ DroidAgent initialized successfully.")
    
    @step
    async def execute_task(
        self,
        ctx: Context,
        ev: CodeActExecuteEvent
        ) -> CodeActResultEvent:
        """
        Execute a single task using the CodeActAgent.
        
        Args:
            task: Task dictionary with description and status
            
        Returns:
            Tuple of (success, reason)
        """
        task: Task = ev.task
        reflection = ev.reflection if ev.reflection is not None else None
        persona = self.cim.get_persona(task.agent_type)

        logger.info(f"🔧 Executing task: {task.description}")
        task.status = self.task_manager.STATUS_ATTEMPTING

        try:
            codeact_agent = CodeActAgent(
                llm=self.llm,
                persona=persona,
                max_steps=self.max_codeact_steps,
                all_tools_list=self.tool_list,
                tools_instance=self.tools_instance,
                debug=self.debug,
                timeout=self.timeout,
            )

            handler = codeact_agent.run(
                input=task.description,
                reflection=reflection
            )
            
            async for nested_ev in handler.stream_events():
                self.handle_stream_event(nested_ev, ctx)

            result = await handler

            
            if "success" in result and result["success"]:
                return CodeActResultEvent(success=True, reason=result["reason"], task=task)
            else:
                return CodeActResultEvent(success=False, reason=result["reason"], task=task)
                
        except Exception as e:
            logger.error(f"Error during task execution: {e}")
            if self.debug:
                import traceback
                logger.error(traceback.format_exc())
            return CodeActResultEvent(success=False, reason=f"Error: {str(e)}", task=task)
    
    @step
    async def handle_codeact_execute(self, ctx: Context, ev: CodeActResultEvent) -> FinalizeEvent | ReflectionEvent:
        try:
            task = ev.task
            if not self.reasoning:
                return FinalizeEvent(success=ev.success, reason=ev.reason, task=[task], steps=1)
            
            return ReflectionEvent(task=task)

        except Exception as e:
            logger.error(f"❌ Error during DroidAgent execution: {e}")
            if self.debug:
                import traceback
                logger.error(traceback.format_exc())
            return FinalizeEvent(success=False, reason=str(e), task=self.task_manager.get_task_history(), steps=self.step_counter)
        

    @step
    async def reflect(
        self,
        ctx: Context,
        ev: ReflectionEvent
        ) -> ReasoningLogicEvent | CodeActExecuteEvent:
        task = ev.task
        reflection = await self.reflector.reflect_on_episodic_memory(episodic_memory=self.current_episodic_memory, goal=task.description)

        if reflection.goal_achieved:
            result_info = {
                "execution_details": reflection.summary,
                "step_executed": self.step_counter,
            }
            task_idx = self.tasks.index(task)
            self.task_manager.update_status(
                task_idx,
                self.task_manager.STATUS_COMPLETED,
                result_info
            )
            return ReasoningLogicEvent()
        
        return CodeActExecuteEvent(task=task, reflection=reflection)
        


    @step
    async def handle_reasoning_logic(
        self,
        ctx: Context,
        ev: ReasoningLogicEvent,
        planner_agent: Workflow = MockWorkflow()
        ) -> FinalizeEvent | CodeActExecuteEvent:
        try:
            if self.step_counter >= self.max_steps:
                return FinalizeEvent(success=False, reason=f"Reached maximum number of steps ({self.max_steps})", task=self.task_manager.get_task_history(), steps=self.step_counter)
            self.step_counter += 1

            logger.debug(f"Planning step {self.step_counter}/{self.max_steps}")

            handler = planner_agent.run(episodic_memory=self.tools_instance.memory)
            
            async for nested_ev in handler.stream_events():
                self.handle_stream_event(nested_ev, ctx)

            result = await handler

            self.tasks = self.task_manager.get_all_tasks()
            logger.debug(f'Tasks: {self.tasks}')
            self.task_iter = iter(self.tasks)

            if self.task_manager.goal_completed:
                logger.info(f"✅ Goal completed: {self.task_manager.message}")
                return FinalizeEvent(success=True, reason=self.task_manager.message, task=self.task_manager.get_task_history(), steps=self.step_counter)
            if not self.tasks:
                logger.warning("No tasks generated by planner")
                return FinalizeEvent(success=False, reason="Planner did not generate any tasks", task=self.task_manager.get_task_history(), steps=self.step_counter)
            
            return CodeActExecuteEvent(task=next(self.task_iter), reflection=None)
        
        except Exception as e:
            logger.error(f"❌ Error during DroidAgent execution: {e}")
            if self.debug:
                import traceback
                logger.error(traceback.format_exc())
            return FinalizeEvent(success=False, reason=str(e), task=self.task_manager.get_task_history(), steps=self.step_counter)
    

    @step
    async def start_handler(self, ctx: Context, ev: StartEvent) -> CodeActExecuteEvent | ReasoningLogicEvent:
        """
        Main execution loop that coordinates between planning and execution.
        
        Returns:
            Dict containing the execution result
        """
        logger.info(f"🚀 Running DroidAgent to achieve goal: {self.goal}")
        
        self.step_counter = 0
        self.retry_counter = 0
    
        if not self.reasoning:
            logger.info(f"🔄 Direct execution mode - executing goal: {self.goal}")
            task = Task(
                description=self.goal,
                status=self.task_manager.STATUS_PENDING,
                agent_type="Default"
            )
            
            return CodeActExecuteEvent(task=task, reflection=None)
        
        return ReasoningLogicEvent()
                
        
    @step
    async def finalize(self, ctx: Context, ev: FinalizeEvent) -> StopEvent:
        ctx.write_event_to_stream(ev)

        result = {
            "success": ev.success,
            "reason": ev.reason,
            "steps": ev.steps,
        }

        if self.trajectory:
            self.trajectory.save_trajectory()

        return StopEvent(result)
    
    def handle_stream_event(self, ev: Event, ctx: Context):

        if isinstance(ev, EpisodicMemoryEvent):
            self.current_episodic_memory = ev.episodic_memory
            return

        if not isinstance(ev, StopEvent):
            ctx.write_event_to_stream(ev)
            
            if isinstance(ev, ScreenshotEvent):
                self.trajectory.screenshots.append(ev.screenshot)

            else:
                self.trajectory.events.append(ev)


<|MERGE_RESOLUTION|>--- conflicted
+++ resolved
@@ -93,13 +93,9 @@
         
         self.trajectory = Trajectory()
         self.task_manager = TaskManager()
-<<<<<<< HEAD
         self.cim = ContextInjectionManager()
         personas = self.cim.list_personas(goal)
-=======
-        self.cim = ContextInjectionManager(personas=personas)
         self.current_episodic_memory = None
->>>>>>> f3ce3e58
 
         logger.info("🤖 Initializing DroidAgent...")
         
